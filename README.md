--- conflicted
+++ resolved
@@ -47,13 +47,10 @@
 3. **Choose an option:**
    - Watch trained AI play
    - Compare random vs trained AI
-<<<<<<< HEAD
-   - Test the 3D environment
-=======
    - Test the 3D environment
 
 ## Notes
 
 - The AI learns to commit to ducking under high beams and not unduck too early, thanks to the reward structure.
 - The 3D effect is achieved without a 3D engine, using only math and pygame's polygon drawing.
->>>>>>> 98140b81
+- The project is a fun way to explore RL, game AI, and custom rendering techniques.